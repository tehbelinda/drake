function [phi,normal,xA,xB,idxA,idxB] = collisionDetect(obj,kinsol, ...
                                          allow_multiple_contacts, ...
                                          active_collision_options)
% [distance,normal,xA,xB,idxA,idxB] = collisionDetect(obj,kinsol)
% returns the points of closest approach between all pairs of
% collision elements in the manipulator, with the following exceptions: 
%   * any body and it's % parent in the kinematic tree
%   * body A and body B, where body A belongs to collision filter groups that
%     ignore all of the collision filter groups to which body B belongs
% as well as the points of closest approach between the manipulator's
% terrain contact points and terrain (if applicable). For a description
% of terrain contact points, see <a href="matlab:help RigidBodyGeometry/getTerrainContactPoints">RigidBodyGeometry/getTerrainContactPoints</a>
%
% [...] = collisionDetect(obj,kinsol,active_collision_options) returns
% the same information as above, but only for those contact pairs that
% satisfy the criteria in active_collision_options (See below).
%
% @param obj
% @param kinsol result of calling doKinematics(obj, q) where q is a
%   position vector.  Can also be q, and we'll call doKinematics for you.
% @param allow_multiple_contacts - Logical indicating whether or not the
%   collision detection algorithm return multiple contact points for a
%   single pair of contact elements.
%   @default false
% @param active_collision_options - Struct that may the following fields
%   * body_idx - vector of body indices. Only these bodies will be
%       considered for collsion detection
%       @default - Consider all bodies
%   * collision_groups - cell array of strings. Only the contact shapes
%       belonging to these groups will be considered for collision
%       detection.Note that the filtering based on
%       collision_filter_groups and adjacency in the kinematic tree
%       still apply.
%       @default - Consider all groups
%   * terrain_only - Logical scalar. If true, only consider the
%       interaction between the manipulator's terrain contact points and
%       terrain. 
%       @default - false
% @retval phi - (m x 1)  Vector of gap function values (typically contact
%   distance), for m possible contacts
% @retval normal - (3 x m) Contact normal vector in world coordinates,
%   points from B to A
% @retval xA - (3 x m) The closest point on body A to contact with body
%   B, relative to body A origin and in body A frame
% @retval xB - (3 x m) The closest point on body B to contact with body
%   A, relative to body B origin and in body B frame
% @retval idxA - (m x 1) The index of body A.
% @retval idxB - (m x 1) The index of body B.
% @ingroup Collision

if isempty(obj.mex_model_ptr)
  % handle this gracefully here (a warning is thrown during compile())
  phi=[];
  normal=[];
  xA = [];
  xB = [];
  idxA = [];
  idxB = [];
end

if ~isstruct(kinsol)  
  % treat input as collisionDetect(obj,q)
  kinsol = doKinematics(obj,kinsol);
end
<<<<<<< HEAD
if (kinsol.mex ~= true) 
  error('You must call doKinematics using mex to use collisionDetect');
end
=======
>>>>>>> edb6a128

if nargin < 3, allow_multiple_contacts = false; end
if nargin < 4, active_collision_options = struct(); end
if isfield(active_collision_options,'body_idx')
  active_collision_options.body_idx = int32(active_collision_options.body_idx);
end
if ~isfield(active_collision_options,'terrain_only')
  active_collision_options.terrain_only = false;
end

force_collisionDetectTerrain = false;

if (~active_collision_options.terrain_only && obj.mex_model_ptr ~= 0 ...
    && (kinsol.mex || isa(kinsol.q,'TaylorVar')))
  [xA,xB,normal,distance,idxA,idxB] = collisionDetectmex(obj.mex_model_ptr,allow_multiple_contacts,active_collision_options);
  if isempty(idxA)
    idxA = [];
    idxB = [];
    xA = [];
    xB = [];
    distance = [];
  else
    idxA = double(idxA);
    idxB = double(idxB);
  end
  phi = distance';
else
  phi = [];
  normal = [];
  xA = [];
  idxA = [];
  xB = [];
  idxB = [];
  
  if isempty([obj.body.contact_shapes])
    % then I don't have any contact geometry.  all done.
    return;
  end
  
  force_collisionDetectTerrain = true;
  
  if obj.mex_model_ptr == 0
    warnOnce(obj.warning_manager,'Drake:RigidBodyManipulator:collisionDetect:noMexPtr', ...
      ['This model has no mex pointer. Only checking collisions between ' ...
      'terrain contact points and terrain']);
  elseif ~kinsol.mex
    warnOnce(obj.warning_manager,'Drake:RigidBodyManipulator:collisionDetect:doKinematicsMex', ...
      ['kinsol was generated with use_mex = false. Only checking collisions ' ...
      'between terrain contact points and terrain']);
  end
end

if ~isempty(obj.terrain) && ...
    (force_collisionDetectTerrain || ~isa(obj.terrain,'RigidBodyFlatTerrain'))
  % For each point on the manipulator that can collide with terrain,
  % find the closest point on the terrain geometry
  if isfield(active_collision_options,'body_idx')
    terrain_contact_point_struct = ...
      getTerrainContactPoints(obj,active_collision_options.body_idx);
  else
    terrain_contact_point_struct = getTerrainContactPoints(obj);
  end

  if ~isempty(terrain_contact_point_struct)
    xA_new = [terrain_contact_point_struct.pts];
    idxA_new = cell2mat(arrayfun(@(x)repmat(x.idx,1,size(x.pts,2)), ...
                                 terrain_contact_point_struct, ...
                                 'UniformOutput',false));

%    xA_new_in_world = ...
%      cell2mat(arrayfun(@(x)forwardKin(obj,kinsol,x.idx,x.pts), ...
%      terrain_contact_point_struct, 'UniformOutput',false));

    % same as above, but also works for TaylorVar kinsols
    tmp = arrayfun(@(x)forwardKin(obj,kinsol,x.idx,x.pts), ...
      terrain_contact_point_struct, 'UniformOutput',false);
    xA_new_in_world = horzcat(tmp{:});
    
    % Note: only implements collisions with the obj.terrain so far
    [phi_new,normal_new,xB_new,idxB_new] = ...
      collisionDetectTerrain(obj,xA_new_in_world);

    phi = [phi;phi_new];
    normal = [normal,normal_new];
    xA = [xA,xA_new];
    idxA = [idxA,idxA_new];
    xB = [xB,xB_new];
    idxB = [idxB,idxB_new];
  end
end
<|MERGE_RESOLUTION|>--- conflicted
+++ resolved
@@ -48,26 +48,10 @@
 % @retval idxB - (m x 1) The index of body B.
 % @ingroup Collision
 
-if isempty(obj.mex_model_ptr)
-  % handle this gracefully here (a warning is thrown during compile())
-  phi=[];
-  normal=[];
-  xA = [];
-  xB = [];
-  idxA = [];
-  idxB = [];
-end
-
 if ~isstruct(kinsol)  
   % treat input as collisionDetect(obj,q)
   kinsol = doKinematics(obj,kinsol);
 end
-<<<<<<< HEAD
-if (kinsol.mex ~= true) 
-  error('You must call doKinematics using mex to use collisionDetect');
-end
-=======
->>>>>>> edb6a128
 
 if nargin < 3, allow_multiple_contacts = false; end
 if nargin < 4, active_collision_options = struct(); end
