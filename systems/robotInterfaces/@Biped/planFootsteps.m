function [plan, solvertime] = planFootsteps(obj, start_pos_or_q, goal_pos, safe_regions, options)
% planFootsteps: find a set of reachable foot positions from the start to
% the goal.
% @param start_pos_or_q a struct with fields 'right' and 'left' OR a configuration vector
%                  start_pos.right is the 6 DOF initial pose
%                  of the right foot sole and start_pos.left
%                  is the 6 DOF pose of the left sole.
% @param goal_pos a struct with fields 'right' and 'left'.
%                 goal_pos.right is the desired 6 DOF pose
%                 of the right foot, and likewise for
%                 goal_pos.left
% @params safe_regions a list of planar polytopic regions into which the footstep
%                      locations must be placed. Can be empty. If
%                      safe_regions == [], then the footstep locations are
%                      not constrained in this way. Otherwise, each
%                      footstpe must fall within at least one of the
%                      defined safe_regions. safe_regions should be a list
%                      of objects or structures which have fields 'A',
%                      'b', 'point', and 'normal' which define a region in
%                      v = [x,y,z,yaw] as
%                      A*v <= b AND normal'*v(1:3) == normal'*point
% @param options a struct of options
%
% @option method_handle (default: @footstepPlanner.alternatingMIQP) the footstep planning
%                method to use, expressed as a function handle
% @option step_params (default: struct()) specific parameters for footstep
%                     planning. Attributes set here overload those in
%                     obj.default_footstep_params

if nargin < 5; options = struct(); end
if nargin < 4; safe_regions = []; end
if ~isfield(options, 'method_handle'); options.method_handle = @footstepPlanner.alternatingMIQP; end
if ~isfield(options, 'step_params'); options.step_params = struct(); end
options.step_params = obj.applyDefaultFootstepParams(options.step_params);

if isnumeric(start_pos_or_q)
  start_pos = obj.feetPosition(start_pos_or_q);
else
  typecheck(start_pos_or_q, 'struct');
  start_pos = start_pos_or_q;
end
sizecheck(start_pos.right, [6,1]);
sizecheck(start_pos.left, [6,1]);
sizecheck(goal_pos.right, [6,1]);
sizecheck(goal_pos.left, [6,1]);

if isempty(safe_regions)
<<<<<<< HEAD
  n = rpy2rotmat(start_pos.right(4:6)) * [0;0;1];
  pt = start_pos.right(1:3);
  safe_regions = struct('A', zeros(0,3), 'b', zeros(0,1), 'point', pt, 'normal', n);
=======
  terrain = obj.getTerrain();
  if isempty(terrain)
    % Use the plan of the feet to define the terrain
    n = rpy2rotmat(start_pos.right(4:6)) * [0;0;1];
    pt = start_pos.right(1:3);
  else
    [z, n] = terrain.getHeight(start_pos.right(1:2));
    pt = [start_pos.right(1:2); z];
  end
  safe_regions = [struct('A', zeros(0,3), 'b', zeros(0,1), 'point', pt, 'normal', n)];
>>>>>>> d8cef490
end
for j = 1:length(safe_regions)
  sizecheck(safe_regions(j).A, [NaN, 3]);
  sizecheck(safe_regions(j).b, [size(safe_regions(j).A, 1), 1]);
  sizecheck(safe_regions(j).point, [3,1]);
  sizecheck(safe_regions(j).normal, [3,1]);
  for k = 1:size(safe_regions(j).A, 1)
    n = norm(safe_regions(j).A(k,:));
    safe_regions(j).A(k,:) = safe_regions(j).A(k,:) / n;
    safe_regions(j).b(k) = safe_regions(j).b(k) / n;
  end
end

if options.step_params.leading_foot == 0 % lead left
  foot1 = 'left';
  foot2 = 'right';
elseif options.step_params.leading_foot == 1 % lead right
  foot1 = 'right';
  foot2 = 'left';
elseif options.step_params.leading_foot == -1 % lead auto
  obj.warning_manager.warnOnce('Drake:planFootsteps:LeadAutoNotImplemented', 'AUTO leading foot selection is not implemented; will lead with RIGHT foot always');
  foot1 = 'right';
  foot2 = 'left';
else
  error('Drake:planFootsteps:InvalidLeadingFoot', 'Invalid value of options.step_params.leading_foot');
end
plan = FootstepPlan.blank_plan(obj, options.step_params.max_num_steps + 2, [obj.foot_frame_id.(foot1), obj.foot_frame_id.(foot2)], options.step_params, safe_regions);
plan.footsteps(1).pos = start_pos.(foot1);
plan.footsteps(2).pos = start_pos.(foot2);


start_pos.right(4:5) = 0;
start_pos.left(4:5) = 0;

weights = getFootstepOptimizationWeights(obj);

try
  [plan, solvertime] = options.method_handle(obj, plan, weights, goal_pos);
catch e
  if strcmp(e.identifier, 'Drake:MixedIntegerConvexProgram:InfeasibleProblem')
    warning('The footstep planning problem is infeasible. Returning just the initial footstep poses');
    plan = plan.slice(1:2);
    solvertime = 0;
  else
    rethrow(e);
  end
end

end
<|MERGE_RESOLUTION|>--- conflicted
+++ resolved
@@ -45,14 +45,9 @@
 sizecheck(goal_pos.left, [6,1]);
 
 if isempty(safe_regions)
-<<<<<<< HEAD
-  n = rpy2rotmat(start_pos.right(4:6)) * [0;0;1];
-  pt = start_pos.right(1:3);
-  safe_regions = struct('A', zeros(0,3), 'b', zeros(0,1), 'point', pt, 'normal', n);
-=======
   terrain = obj.getTerrain();
   if isempty(terrain)
-    % Use the plan of the feet to define the terrain
+    % Use the plane of the feet to define the terrain
     n = rpy2rotmat(start_pos.right(4:6)) * [0;0;1];
     pt = start_pos.right(1:3);
   else
@@ -60,7 +55,6 @@
     pt = [start_pos.right(1:2); z];
   end
   safe_regions = [struct('A', zeros(0,3), 'b', zeros(0,1), 'point', pt, 'normal', n)];
->>>>>>> d8cef490
 end
 for j = 1:length(safe_regions)
   sizecheck(safe_regions(j).A, [NaN, 3]);
